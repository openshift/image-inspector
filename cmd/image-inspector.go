package main

import (
	"flag"
	"fmt"
	"log"

	iicmd "github.com/openshift/image-inspector/pkg/cmd"
	ii "github.com/openshift/image-inspector/pkg/inspector"
)

func main() {
	inspectorOptions := iicmd.NewDefaultImageInspectorOptions()

	flag.StringVar(&inspectorOptions.URI, "docker", inspectorOptions.URI, "Daemon socket to connect to")
	flag.StringVar(&inspectorOptions.Image, "image", inspectorOptions.Image, "Docker image to inspect")
	flag.StringVar(&inspectorOptions.DstPath, "path", inspectorOptions.DstPath, "Destination path for the image files")
	flag.StringVar(&inspectorOptions.Serve, "serve", inspectorOptions.Serve, "Host and port where to serve the image with webdav")
	flag.BoolVar(&inspectorOptions.Chroot, "chroot", inspectorOptions.Chroot, "Change root when serving the image with webdav")
	flag.Var(&inspectorOptions.DockerCfg, "dockercfg", "Location of the docker configuration files. May be specified more than once")
	flag.StringVar(&inspectorOptions.Username, "username", inspectorOptions.Username, "username for authenticating with the docker registry")
	flag.StringVar(&inspectorOptions.PasswordFile, "password-file", inspectorOptions.PasswordFile, "Location of a file that contains the password for authentication with the docker registry")
	flag.StringVar(&inspectorOptions.ScanType, "scan-type", inspectorOptions.ScanType, fmt.Sprintf("The type of the scan to be done on the inspected image. Available scan types are: %v", iicmd.ScanOptions))
	flag.StringVar(&inspectorOptions.ScanResultsDir, "scan-results-dir", inspectorOptions.ScanResultsDir, "The directory that will contain the results of the scan")
<<<<<<< HEAD
	flag.BoolVar(&inspectorOptions.Html, "html", inspectorOptions.Html, "Generate an OpenScap HTML report in addition to the ARF formatted report")
=======
	flag.BoolVar(&inspectorOptions.OpenScapHTML, "openscap-html-report", inspectorOptions.OpenScapHTML, "Generate an OpenScap HTML report in addition to the ARF formatted report")
>>>>>>> 0c4b3e9f

	flag.Parse()

	if err := inspectorOptions.Validate(); err != nil {
		log.Fatal(err)
	}

	inspector := ii.NewDefaultImageInspector(*inspectorOptions)
	if err := inspector.Inspect(); err != nil {
		log.Fatalf("Error inspecting image: %v", err)
	}
}<|MERGE_RESOLUTION|>--- conflicted
+++ resolved
@@ -22,11 +22,7 @@
 	flag.StringVar(&inspectorOptions.PasswordFile, "password-file", inspectorOptions.PasswordFile, "Location of a file that contains the password for authentication with the docker registry")
 	flag.StringVar(&inspectorOptions.ScanType, "scan-type", inspectorOptions.ScanType, fmt.Sprintf("The type of the scan to be done on the inspected image. Available scan types are: %v", iicmd.ScanOptions))
 	flag.StringVar(&inspectorOptions.ScanResultsDir, "scan-results-dir", inspectorOptions.ScanResultsDir, "The directory that will contain the results of the scan")
-<<<<<<< HEAD
-	flag.BoolVar(&inspectorOptions.Html, "html", inspectorOptions.Html, "Generate an OpenScap HTML report in addition to the ARF formatted report")
-=======
 	flag.BoolVar(&inspectorOptions.OpenScapHTML, "openscap-html-report", inspectorOptions.OpenScapHTML, "Generate an OpenScap HTML report in addition to the ARF formatted report")
->>>>>>> 0c4b3e9f
 
 	flag.Parse()
 
